--- conflicted
+++ resolved
@@ -44,13 +44,9 @@
 
 The features available are:
 
-<<<<<<< HEAD
 * `aes-crypto`: Enables decryption of files which were encrypted with AES. Supports AE-1 and AE-2 methods.
-=======
 * `deflate`: Enables the deflate compression algorithm, which is the default for zip files.
->>>>>>> 923c5832
 * `bzip2`: Enables the BZip2 compression algorithm.
-* `deflate`: Enables the deflate compression algorithm, which is the default for zipfiles
 * `time`: Enables features using the [time](https://github.com/rust-lang-deprecated/time) crate.
 * `zstd`: Enables the Zstandard compression algorithm.
 
@@ -59,11 +55,7 @@
 MSRV
 ----
 
-<<<<<<< HEAD
-Our current Minimum Supported Rust Version is **1.42.0**. When adding features,
-=======
 Our current Minimum Supported Rust Version is **1.54.0**. When adding features,
->>>>>>> 923c5832
 we will follow these guidelines:
 
 - We will always support the latest four minor Rust versions. This gives you a 6
